--- conflicted
+++ resolved
@@ -49,18 +49,16 @@
         Must be of length 2.
         Default: [0.16, 0.84].
 
-<<<<<<< HEAD
     :param plot_type_2d:
         The type of plot to show in the lower triangle.
         Values: 'hist', 'scatter'
         Default: 'hist'
-=======
+
     :param weights:
         Array of weights for each sample. Passed to the histogramming functions
         in numpy. Should have shape (len(data),).
         If None, all samples have equal weight.
         Default: None
->>>>>>> 634fb519
 
     :param n_uncertainty_digits:
         Determines to how many significant digits the uncertainty is computed.
@@ -150,8 +148,8 @@
             changed = True
         return (low, high, changed)
 
-    def plot_joint_distribution(ax, x1, x2, bins, cmap, levels):
-        hist, xedges, yedges = np.histogram2d(x1, x2, bins=bins)
+    def plot_joint_distribution(ax, x1, x2, bins, cmap, levels, weights):
+        hist, xedges, yedges = np.histogram2d(x1, x2, bins=bins, weights=weights)
         hist = hist.T
         extent = [xedges[0], xedges[-1], yedges[0], yedges[-1]]
         n_contourf_levels = 30
@@ -162,8 +160,10 @@
         tmp = contour_levels(hist, levels)
         ax.contour(hist, extent=extent, colors='xkcd:charcoal gray', linewidths=lw, levels=tmp, alpha=0.5)
 
-    def plot_joint_scatter(ax, x1, x2, color):
+    def plot_joint_scatter(ax, x1, x2, color, weights):
         ax.plot(x1, x2, color=color, marker='.', ls='', alpha=0.2)
+        if weights is not None:
+            warnings.warn('The specified weights will be disregarded for scatter plots!')
 
     # Nicer warning messages
     def format_warning(message, category, filename, lineno, file=None, line=None):
@@ -252,34 +252,21 @@
             ax.set_yticks([])
             x1 = data[:, col]
             x2 = data[:, row]
-<<<<<<< HEAD
             if plot_type_2d == 'hist':
                 # 2D histogramming can fail if the sample size is too small,
                 # use scatter plot as backup.
                 try:
-                    plot_joint_distribution(ax, x1, x2, bins, density_cmap, levels)
+                    plot_joint_distribution(ax, x1, x2, bins, density_cmap, levels, weights)
                 except ValueError:
                     num_hist_failed += 1
-                    plot_joint_scatter(ax, x1, x2, colors[-1])
+                    plot_joint_scatter(ax, x1, x2, colors[-1], weights)
             elif plot_type_2d == 'scatter':
                 # The user wants 2D scatter plots.
-                plot_joint_scatter(ax, x1, x2, colors[-1])
+                plot_joint_scatter(ax, x1, x2, colors[-1], weights)
             else:
                 raise ValueError(f'Unrecognized 2D plot type {plot_type_2d}.')
     if num_hist_failed > 0:
         warnings.warn(f'{num_hist_failed} 2D histograms failed, replacing these with scatter plots. Increase sample size or decrease number of bins.')
-=======
-            hist, xedges, yedges = np.histogram2d(x1, x2, bins=bins, weights=weights)
-            hist = hist.T
-            extent = [xedges[0], xedges[-1], yedges[0], yedges[-1]]
-            n_contourf_levels = 30
-            locator = ticker.MaxNLocator(n_contourf_levels, min_n_ticks=1)
-            lev = locator.tick_values(np.min(hist), np.max(hist))
-            lev[0] = lev[0] if lev[0] > 0 else 1
-            ax.contourf(hist, extent=extent, cmap=density_cmap, levels=lev, extend='max')
-            tmp = contour_levels(hist, levels)
-            ax.contour(hist, extent=extent, colors='xkcd:charcoal gray', linewidths=lw, levels=tmp, alpha=0.5)
->>>>>>> 634fb519
 
     # Bottom labels
     for col in range(ndim):
